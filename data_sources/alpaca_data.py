--- conflicted
+++ resolved
@@ -95,7 +95,7 @@
         chunks = get_chunks(symbols, chunk_size)
         with ThreadPoolExecutor(max_workers=max_workers) as executor:
             tasks = []
-            func = lambda args, kwargs: self.get_barset(*args, **kwargs)
+            func = lambda args, kwargs: self.api.get_barset(*args, **kwargs)
             kwargs = dict(limit=length, start=start, end=end)
             kwargs = {k: v for k, v in kwargs.items() if v is not None}
             for chunk in chunks:
@@ -137,17 +137,6 @@
         df = self.get_symbol_bars(
             symbol, time_unit, length=length, start=start, end=end
         )
-<<<<<<< HEAD
-        n_rows = len(df.index)
-        if n_rows <= momentum_length:
-            raise Exception(
-                'Number of timestamps must be larger than the momentum_length. '
-                'Received %d timestamps with a momentum_length set to %d.' %
-                (n_rows, momentum_length)
-            )
-
-=======
->>>>>>> 2429425e
         df["price_change"] = df["close"].pct_change()
         df["momentum"] = df["close"].pct_change(periods=momentum_length)
         return df[df['momentum'].notna()]
@@ -179,18 +168,6 @@
         if not barsets:
             return result
 
-<<<<<<< HEAD
-        test = list(barsets.values())[0]
-        n_rows = len(test)
-        if n_rows <= momentum_length:
-            raise Exception(
-                'Number of timestamps must be larger than the momentum_length. '
-                'Received %d timestamps with a momentum_length set to %d.' %
-                (n_rows, momentum_length)
-            )
-
-=======
->>>>>>> 2429425e
         for k, v in barsets.items():
             df = v.df
             df["price_change"] = df["close"].pct_change()
