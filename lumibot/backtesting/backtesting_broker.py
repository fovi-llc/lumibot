import logging
import traceback
from datetime import datetime, timedelta
from functools import wraps
from secrets import token_hex

from lumibot.brokers import Broker
from lumibot.entities import Order, Position
from lumibot.tools import get_trading_days
from lumibot.trading_builtins import CustomStream


class BacktestingBroker(Broker):
    # Metainfo
    IS_BACKTESTING_BROKER = True

    CannotPredictFuture = ValueError(
        "Cannot predict the future. Backtesting datetime already in the present"
    )

    def __init__(self, data_source, connect_stream=True, max_workers=20):
        # Calling init methods
        self.name = "backtesting"
        self.max_workers = max_workers
        if not data_source.IS_BACKTESTING_DATA_SOURCE:
            raise ValueError(
                "object %r is not a backteesting data_source" % data_source
            )
        self._data_source = data_source
        self._trading_days = get_trading_days()

        Broker.__init__(self, name=self.name, connect_stream=connect_stream)

    def __getattribute__(self, name):
        attr = object.__getattribute__(self, name)

        if name == "submit_order":

            broker = self

            @wraps(attr)
            def new_func(order, *args, **kwargs):
                result = attr(order, *args, **kwargs)
                if (
                    result.was_transmitted() and order.type == "market"
                ):
                    orders = broker._flatten_order(result)
                    for order in orders:
                        logging.info("%r was sent to broker %s" % (order, self.name))
                        broker._new_orders.append(order)
                else:
                    broker._new_orders.append(order)
                return result

            return new_func
        else:
            return attr

    @property
    def datetime(self):
        return self._data_source._datetime

    # =========Internal functions==================

    def _update_datetime(self, input):
        """Works with either timedelta or datetime input"""
        if isinstance(input, timedelta):
            new_datetime = self.datetime + input
        elif isinstance(input, int) or isinstance(input, float):
            new_datetime = self.datetime + timedelta(seconds=input)
        else:
            new_datetime = input

        self._data_source._update_datetime(new_datetime)
        logging.info(f"Current backtesting datetime {self.datetime}")

    # =========Clock functions=====================

    def should_continue(self):
        """In production mode always returns True.
        Needs to be overloaded for backtesting to
        check if the limit datetime was reached"""
        if self.datetime >= self._data_source.datetime_end:
            return False
        return True

    def is_market_open(self):
        """return True if market is open else false"""
        now = self.datetime
        return (
            (now >= self._trading_days.market_open)
            & (now < self._trading_days.market_close)
        ).any()

    def _get_next_trading_day(self):
        now = self.datetime
        search = self._trading_days[now < self._trading_days.market_open]
        if search.empty:
            raise self.CannotPredictFuture

        return search.market_open[0].to_pydatetime()

    def get_time_to_open(self):
        """Return the remaining time for the market to open in seconds"""
        now = self.datetime
        search = self._trading_days[now < self._trading_days.market_close]
        if search.empty:
            raise self.CannotPredictFuture

        trading_day = search.iloc[0]
        if now >= trading_day.market_open:
            return 0

        delta = trading_day.market_open - now
        return delta.total_seconds()

    def get_time_to_close(self):
        """Return the remaining time for the market to close in seconds"""
        now = self.datetime
        search = self._trading_days[now < self._trading_days.market_close]
        if search.empty:
            raise self.CannotPredictFuture

        trading_day = search.iloc[0]
        if now < trading_day.market_open:
            return 0

        delta = trading_day.market_close - now
        return delta.total_seconds()

    def _await_market_to_open(self, timedelta=None):
        time_to_open = self.get_time_to_open()
        if timedelta is not None:
            time_to_open -= 60 * timedelta
        self._update_datetime(time_to_open)

    def _await_market_to_close(self, timedelta=None):
        time_to_close = self.get_time_to_close()
        if timedelta is not None:
            time_to_close -= 60 * timedelta
        self._update_datetime(time_to_close)

    # =========Positions functions==================

    def _pull_broker_position(self, asset):
        """Given an asset, get the broker representation
        of the corresponding asset"""
        orders = []
        quantity = 0
        for position in self._filled_positions:
            if position.asset == asset:
                orders.extend(position.orders)
                quantity += position.quantity

        response = Position("", asset, quantity, orders=orders)
        return response

    def _pull_broker_positions(self):
        """Get the broker representation of all positions"""
        response = self._filled_positions.__items
        return response

    def _parse_broker_position(self, broker_position, strategy, orders=None):
        """parse a broker position representation
        into a position object"""
        broker_position.strategy = strategy
        return broker_position

    # =======Orders and assets functions=========

    def _parse_broker_order(self, response, strategy):
        """parse a broker order representation
        to an order object"""
        order = response
        return order

    def _pull_broker_order(self, id):
        """Get a broker order representation by its id"""
        for order in self._tracked_orders:
            if order.id == id:
                return order
        return None

    def _pull_broker_open_orders(self):
        """Get the broker open orders"""
        orders = self._new_orders.__items
        return orders

    def _flatten_order(self, order):
        """Some submitted orders may triggers other orders.
        _flatten_order returns a list containing the derived orders"""

        orders = []
        if order.order_class == "":
            orders.append(order)
            if order.stop_price:
                stop_loss_order = Order(
                    order.strategy,
                    order.asset,
                    order.quantity,
                    order.side,
                    stop_price=order.stop_price,
                )
                stop_loss_order = self._parse_broker_order(
                    stop_loss_order, order.strategy
                )
                orders.append(stop_loss_order)

        elif order.order_class == "oco":
            stop_loss_order = Order(
                order.strategy,
                order.asset,
                order.quantity,
                order.side,
                stop_price=order.stop_loss_price,
            )
            orders.append(stop_loss_order)

            limit_order = Order(
                order.strategy,
                order.asset,
                order.quantity,
                order.side,
                limit_price=order.take_profit_price,
            )
            orders.append(limit_order)

        return orders

    def submit_order(self, order):
        """Submit an order for an asset"""
        if order.order_class or order.type != "market":
            if order.order_class:
                logging.warning(
                    "Backtest executes Bracket, OTO and OCO orders as simple orders"
                )
            else:
                logging.warning(
                    "Backtest executes limit, stop, stop_limit and trailing orders as market orders"
                )

        order.set_identifier(token_hex(16))
        order.update_raw(order)
        return order

    def submit_orders(self, orders):
        results = []
        for order in orders:
            results.append(self.submit_order(order))
        return results

    def cancel_order(self, order):
        """Cancel an order"""
        pass

    def process_pending_orders(self, strategy):
        """Used to evaluate and execute open orders in backtesting.

        This method will evaluate the open orders at the beginning of every new bar to
        determine if any of the open orders should have been filled. This method will
        execute order events as needed, mostly fill events.
        """
        pending_orders = [
            order
            for order in self.get_tracked_orders(strategy)
            if order.status in ["unprocessed", "new"]
        ]

        if len(pending_orders) == 0:
            return

        for order in pending_orders:
            # Check validity if current date > valid date, cancel order. todo
            price = 0
            filled_quantity = order.quantity

            ohlc = self.get_last_bar(order.asset)
            open = ohlc["open"]
            high = ohlc["high"]
            low = ohlc["low"]
<<<<<<< HEAD
            # close = ohlc["close"]

            # Determine transaction price.
            if order.type == "market":
                price = open
            elif order.type == "limit":
                price = self.limit_order(order.limit_price, order.side, open, high, low)
            elif order.type == "stop":
                price = self.stop_order(order.stop_price, order.side, open, high, low)
            elif type == "stop_limit":
                price = self.stop_order(order.stop_price, order.side, open, high, low)
                if price != 0:
                    order.type = "limit"
                    price = 0
            else:
                raise ValueError(f"Order type {order.type} is not allowable in backtesting.")
=======
            close = ohlc["close"]
            volume = ohlc["volume"]

            # TODO: Having an order type of "limit" for an OCO order seems confusing
            # and prone to errors. Should we change this?
            if pending_order.type == "limit" and pending_order.order_class == "":
                result = self.process_limit_order(
                    pending_order, open, high, low, close, volume
                )
                if result == True:
                    self.pending_orders.remove(pending_order)

            if pending_order.type == "stop" and pending_order.order_class == "":
                result = self.process_stop_order(
                    pending_order, open, high, low, close, volume
                )
                if result == True:
                    self.pending_orders.remove(pending_order)

            if pending_order.order_class == "oco":
                orders = self._flatten_order(pending_order)

                result = False
                for order in orders:
                    # Check if result is false so we only process one of them
                    if order.type == "limit" and result == False:
                        result = self.process_limit_order(
                            order, open, high, low, close, volume
                        )

                    elif order.type == "stop" and result == False:
                        result = self.process_stop_order(
                            order, open, high, low, close, volume
                        )

                if result == True:
                    self.pending_orders.remove(pending_order)

    def process_limit_order(self, pending_order, open, high, low, close, volume):
        limit_price = pending_order.limit_price
        if pending_order.side == "buy":
            if open < limit_price or low < limit_price or close < limit_price:
                ##
                # TODO: Should this be average or something else?
                # Maybe we can get a better estimate by checking which price would have happened first?
                ##
                price = (open + low + close) / 3
                self._process_trade_event(
                    pending_order,
                    self.FILLED_ORDER,
                    price=price,
                    filled_quantity=pending_order.quantity,
                )

                return True

        if pending_order.side == "sell":
            if open > limit_price or high > limit_price or close > limit_price:
                price = (open + high + close) / 3
                self._process_trade_event(
                    pending_order,
                    self.FILLED_ORDER,
                    price=price,
                    filled_quantity=pending_order.quantity,
                )

                return True

        return False

    def process_stop_order(self, pending_order, open, high, low, close, volume):
        stop_price = pending_order.stop_price
        if pending_order.side == "buy":
            if open > stop_price or low > stop_price or close > stop_price:
                ##
                # TODO: Should this be average or something else?
                # Maybe we can get a better estimate by checking which price would have happened first?
                ##
                price = (open + low + close) / 3
                self._process_trade_event(
                    pending_order,
                    self.FILLED_ORDER,
                    price=price,
                    filled_quantity=pending_order.quantity,
                )

                return True

        if pending_order.side == "sell":
            if open < stop_price or high < stop_price or close < stop_price:
                price = (open + high + close) / 3
                self._process_trade_event(
                    pending_order,
                    self.FILLED_ORDER,
                    price=price,
                    filled_quantity=pending_order.quantity,
                )

                return True

        return False
>>>>>>> 906a9249





            if price != 0:
                self.stream.dispatch(
                    self.FILLED_ORDER,
                        order=order,
                        price=price,
                        filled_quantity=filled_quantity,
                    )
            else:
                continue


    def limit_order(self, limit_price, side, open, high, low):
        """Limit order logic. """
        if side == "buy":
            if limit_price >= open:
                return open
            elif limit_price < open and limit_price >= low:
                return limit_price
            elif limit_price < low:
                return 0
        elif side == "sell":
            if limit_price <= open:
                return open
            elif limit_price > open and limit_price <= high:
                return limit_price
            elif limit_price > high:
                return 0

    def stop_order(self, stop_price, side, open, high, low):
        """Stop order logic. """
        if side == "buy":
            if stop_price <= open:
                return open
            elif stop_price > open and stop_price <= high:
                return stop_price
            elif stop_price > high:
                return 0
        elif side == "sell":
            if stop_price >= open:
                return open
            elif stop_price < open and stop_price >= low:
                return stop_price
            elif stop_price < low:
                return 0

    # =========Market functions=======================
    def get_last_price(self, asset):
        """Takes an asset asset and returns the last known price"""
        return self._data_source.get_last_price(asset)

    def get_last_prices(self, symbols):
        """Takes a list of symbols and returns the last known prices"""
        return self._data_source.get_last_prices(symbols)

    def get_last_bar(self, asset):
        """Returns OHLCV dictionary for last bar of the asset. """
        return self._data_source.get_symbol_bars(asset, 1).df\
            .to_dict(orient="records")[0]

    # ==========Processing streams data=======================

    def _get_stream_object(self):
        """get the broker stream connection"""
        stream = CustomStream()
        return stream

    def _register_stream_events(self):
        """Register the function on_trade_event
        to be executed on each trade_update event"""
        broker = self

        @broker.stream.add_action(broker.FILLED_ORDER)
        def on_trade_event(order, price, filled_quantity):
            try:
                broker._process_trade_event(
                    order,
                    broker.FILLED_ORDER,
                    price=price,
                    filled_quantity=filled_quantity,
                )
                return True
            except:
                logging.error(traceback.format_exc())

    def _run_stream(self):
        self._stream_established()
        self.stream._run()<|MERGE_RESOLUTION|>--- conflicted
+++ resolved
@@ -41,9 +41,7 @@
             @wraps(attr)
             def new_func(order, *args, **kwargs):
                 result = attr(order, *args, **kwargs)
-                if (
-                    result.was_transmitted() and order.type == "market"
-                ):
+                if result.was_transmitted() and order.type == "market":
                     orders = broker._flatten_order(result)
                     for order in orders:
                         logging.info("%r was sent to broker %s" % (order, self.name))
@@ -278,7 +276,6 @@
             open = ohlc["open"]
             high = ohlc["high"]
             low = ohlc["low"]
-<<<<<<< HEAD
             # close = ohlc["close"]
 
             # Determine transaction price.
@@ -295,109 +292,6 @@
                     price = 0
             else:
                 raise ValueError(f"Order type {order.type} is not allowable in backtesting.")
-=======
-            close = ohlc["close"]
-            volume = ohlc["volume"]
-
-            # TODO: Having an order type of "limit" for an OCO order seems confusing
-            # and prone to errors. Should we change this?
-            if pending_order.type == "limit" and pending_order.order_class == "":
-                result = self.process_limit_order(
-                    pending_order, open, high, low, close, volume
-                )
-                if result == True:
-                    self.pending_orders.remove(pending_order)
-
-            if pending_order.type == "stop" and pending_order.order_class == "":
-                result = self.process_stop_order(
-                    pending_order, open, high, low, close, volume
-                )
-                if result == True:
-                    self.pending_orders.remove(pending_order)
-
-            if pending_order.order_class == "oco":
-                orders = self._flatten_order(pending_order)
-
-                result = False
-                for order in orders:
-                    # Check if result is false so we only process one of them
-                    if order.type == "limit" and result == False:
-                        result = self.process_limit_order(
-                            order, open, high, low, close, volume
-                        )
-
-                    elif order.type == "stop" and result == False:
-                        result = self.process_stop_order(
-                            order, open, high, low, close, volume
-                        )
-
-                if result == True:
-                    self.pending_orders.remove(pending_order)
-
-    def process_limit_order(self, pending_order, open, high, low, close, volume):
-        limit_price = pending_order.limit_price
-        if pending_order.side == "buy":
-            if open < limit_price or low < limit_price or close < limit_price:
-                ##
-                # TODO: Should this be average or something else?
-                # Maybe we can get a better estimate by checking which price would have happened first?
-                ##
-                price = (open + low + close) / 3
-                self._process_trade_event(
-                    pending_order,
-                    self.FILLED_ORDER,
-                    price=price,
-                    filled_quantity=pending_order.quantity,
-                )
-
-                return True
-
-        if pending_order.side == "sell":
-            if open > limit_price or high > limit_price or close > limit_price:
-                price = (open + high + close) / 3
-                self._process_trade_event(
-                    pending_order,
-                    self.FILLED_ORDER,
-                    price=price,
-                    filled_quantity=pending_order.quantity,
-                )
-
-                return True
-
-        return False
-
-    def process_stop_order(self, pending_order, open, high, low, close, volume):
-        stop_price = pending_order.stop_price
-        if pending_order.side == "buy":
-            if open > stop_price or low > stop_price or close > stop_price:
-                ##
-                # TODO: Should this be average or something else?
-                # Maybe we can get a better estimate by checking which price would have happened first?
-                ##
-                price = (open + low + close) / 3
-                self._process_trade_event(
-                    pending_order,
-                    self.FILLED_ORDER,
-                    price=price,
-                    filled_quantity=pending_order.quantity,
-                )
-
-                return True
-
-        if pending_order.side == "sell":
-            if open < stop_price or high < stop_price or close < stop_price:
-                price = (open + high + close) / 3
-                self._process_trade_event(
-                    pending_order,
-                    self.FILLED_ORDER,
-                    price=price,
-                    filled_quantity=pending_order.quantity,
-                )
-
-                return True
-
-        return False
->>>>>>> 906a9249
 
 
 
