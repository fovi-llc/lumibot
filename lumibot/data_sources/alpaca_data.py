import logging
from datetime import datetime, timedelta, timezone

import pandas as pd
from alpaca.data.historical import CryptoHistoricalDataClient, StockHistoricalDataClient
<<<<<<< HEAD
from alpaca.data.requests import (
    CryptoBarsRequest,
    CryptoLatestQuoteRequest,
    CryptoLatestTradeRequest,
    StockBarsRequest,
    StockLatestTradeRequest,
)
=======
from alpaca.data.requests import CryptoBarsRequest, CryptoLatestTradeRequest, StockBarsRequest, StockLatestTradeRequest
>>>>>>> a3289c22
from alpaca.data.timeframe import TimeFrame

from lumibot.entities import Asset, Bars

from .data_source import DataSource


class AlpacaData(DataSource):
    SOURCE = "ALPACA"
    MIN_TIMESTEP = "minute"
    TIMESTEP_MAPPING = [
        {
            "timestep": "minute",
            "representations": [TimeFrame.Minute, "minute"],
        },
        {
            "timestep": "5 minutes",
            "representations": [
                [f"5{TimeFrame.Minute}", "minute"],
            ],
        },
        {
            "timestep": "10 minutes",
            "representations": [
                [f"10{TimeFrame.Minute}", "minute"],
            ],
        },
        {
            "timestep": "15 minutes",
            "representations": [
                [f"15{TimeFrame.Minute}", "minute"],
            ],
        },
        {
            "timestep": "30 minutes",
            "representations": [
                [f"30{TimeFrame.Minute}", "minute"],
            ],
        },
        {
            "timestep": "1 hour",
            "representations": [
                [f"{TimeFrame.Hour}", "hour"],
            ],
        },
        {
            "timestep": "2 hours",
            "representations": [
                [f"2{TimeFrame.Hour}", "hour"],
            ],
        },
        {
            "timestep": "4 hours",
            "representations": [
                [f"4{TimeFrame.Hour}", "hour"],
            ],
        },
        {
            "timestep": "day",
            "representations": [TimeFrame.Day, "day"],
        },
    ]

    """Common base class for data_sources/alpaca and brokers/alpaca"""

    @staticmethod
    def _format_datetime(dt):
        return pd.Timestamp(dt).isoformat()

    def __init__(self, config, max_workers=20, chunk_size=100):
        super().__init__()
        # Alpaca authorize 200 requests per minute and per API key
        # Setting the max_workers for multithreading with a maximum
        # of 200
        self.name = "alpaca"
        self.max_workers = min(max_workers, 200)

        # When requesting data for assets for example,
        # if there is too many assets, the best thing to do would
        # be to split it into chunks and request data for each chunk
        self.chunk_size = min(chunk_size, 100)

        # Connection to alpaca REST API
        self.config = config

        if isinstance(config, dict) and "API_KEY" in config:
            self.api_key = config["API_KEY"]
        elif hasattr(config, "API_KEY"):
            self.api_key = config.API_KEY
        else:
            raise ValueError("API_KEY not found in config")

        if isinstance(config, dict) and "API_SECRET" in config:
            self.api_secret = config["API_SECRET"]
        elif hasattr(config, "API_SECRET"):
            self.api_secret = config.API_SECRET
        else:
            raise ValueError("API_SECRET not found in config")

        # If an ENDPOINT is provided, warn the user that it is not used anymore
        # Instead they should use the "PAPER" parameter, which is boolean
        if isinstance(config, dict) and "ENDPOINT" in config:
            logging.warning(
                """The ENDPOINT parameter is not used anymore for AlpacaData, please use the PAPER parameter instead.
                The 'PAPER' parameter is boolean, and defaults to True.
                The ENDPOINT parameter will be removed in a future version of lumibot."""
            )

        # Get the PAPER parameter, which defaults to True
        if isinstance(config, dict) and "PAPER" in config:
            self.is_paper = config["PAPER"]
        elif hasattr(config, "PAPER"):
            self.is_paper = config.PAPER
        else:
            self.is_paper = True

        if isinstance(config, dict) and "VERSION" in config:
            self.version = config["VERSION"]
        elif hasattr(config, "VERSION"):
            self.version = config.VERSION
        else:
            self.version = "v2"

    def get_last_price(self, asset, quote=None, exchange=None, **kwargs):
        if quote is not None:
            # If the quote is not None, we use it even if the asset is a tuple
            if type(asset) == Asset and asset.asset_type == "stock":
                symbol = asset.symbol
            elif isinstance(asset, tuple):
                symbol = f"{asset[0].symbol}/{quote.symbol}"
            else:
                symbol = f"{asset.symbol}/{quote.symbol}"
        elif isinstance(asset, tuple):
            symbol = f"{asset[0].symbol}/{asset[1].symbol}"
        else:
            symbol = asset.symbol

        if isinstance(asset, tuple) and asset[0].asset_type == "crypto":
            client = CryptoHistoricalDataClient()
            quote_params = CryptoLatestQuoteRequest(symbol_or_symbols=symbol)
            quote = client.get_crypto_latest_quote(quote_params)

            # Get the first item in the dictionary
            quote = quote[list(quote.keys())[0]]

            # The price is the average of the bid and ask
            price = (quote.bid_price + quote.ask_price) / 2

        elif isinstance(asset, Asset) and asset.asset_type == "crypto":
            client = CryptoHistoricalDataClient()
            quote_params = CryptoLatestQuoteRequest(symbol_or_symbols=symbol)
            quote = client.get_crypto_latest_quote(quote_params)

            # Get the first item in the dictionary
            quote = quote[list(quote.keys())[0]]

            # The price is the average of the bid and ask
            price = (quote.bid_price + quote.ask_price) / 2
        else:
            # Stocks
            client = StockHistoricalDataClient(self.api_key, self.api_secret)
            params = StockLatestTradeRequest(symbol_or_symbols=symbol)
            trade = client.get_stock_latest_trade(params)[symbol]
            price = trade.price

        return price

    def get_historical_prices(
        self, asset, length, timestep="", timeshift=None, quote=None, exchange=None, include_after_hours=True
    ):
        """Get bars for a given asset"""
        if isinstance(asset, str):
            asset = Asset(symbol=asset)

        if not timestep:
            timestep = self.get_timestep()

        response = self._pull_source_symbol_bars(
            asset,
            length,
            timestep=timestep,
            timeshift=timeshift,
            quote=quote,
            exchange=exchange,
            include_after_hours=include_after_hours,
        )
        if isinstance(response, float):
            return response
        elif response is None:
            return None

        bars = self._parse_source_symbol_bars(response, asset, quote=quote, length=length)
        return bars

    def get_barset_from_api(self, asset, freq, limit=None, end=None, start=None, quote=None):
        """
        gets historical bar data for the given stock symbol
        and time params.

        outputs a dataframe open, high, low, close columns and
        a UTC timezone aware index.
        """
        if isinstance(asset, tuple):
            if quote is None:
                quote = asset[1]
            asset = asset[0]

        if not limit:
            limit = 1000

        if not end:
            # Alpaca limitation of not getting the most recent 15 minutes
            # TODO: This is only needed if you dont have a paid alpaca subscription
            end = datetime.now(timezone.utc) - timedelta(minutes=15)

        if not start:
            if str(freq) == "1Min":
                if datetime.now().weekday() == 0:  # for Mondays as prior days were off
                    loop_limit = (
                        limit + 4896
                    )  # subtract 4896 minutes to take it from Monday to Friday, as there is no data between Friday 4:00 pm and Monday 9:30 pm causing an incomplete or empty dataframe
                else:
                    loop_limit = limit

            elif str(freq) == "1Day":
                loop_limit = limit * 1.5  # number almost perfect for normal weeks where only weekends are off

        df = []  # to use len(df) below without an error

        # arbitrary limit of upto 4 calls after which it will give up
        while loop_limit / limit <= 64 and len(df) < limit:
            if str(freq) == "1Min":
                start = end - timedelta(minutes=loop_limit)

            elif str(freq) == "1Day":
                start = end - timedelta(days=loop_limit)

            if asset.asset_type == "crypto":
                symbol = f"{asset.symbol}/{quote.symbol}"

                client = CryptoHistoricalDataClient()
                params = CryptoBarsRequest(symbol_or_symbols=symbol, timeframe=freq, start=start, end=end)
                barset = client.get_crypto_bars(params)

            else:
                symbol = asset.symbol

                client = StockHistoricalDataClient(self.api_key, self.api_secret)
                params = StockBarsRequest(symbol_or_symbols=symbol, timeframe=freq, start=start, end=end)

                try:
                    barset = client.get_stock_bars(params)
                except Exception as e:
                    logging.error(f"Could not get pricing data from Alpaca for {symbol} with the following error: {e}")
                    return None

            df = barset.df

            # Alpaca now returns a dataframe with a MultiIndex. We only want an index of timestamps
            df = df.reset_index(level=0, drop=True)

            if df.empty:
                logging.error(f"Could not get any pricing data from Alpaca for {symbol}, the DataFrame came back empty")
                return None

            df = df[~df.index.duplicated(keep="first")]
            df = df.iloc[-limit:]
            df = df[df.close > 0]
            loop_limit *= 2

        if len(df) < limit:
            logging.warning(
                f"Dataframe for {symbol} has {len(df)} rows while {limit} were requested. Further data does not exist for Alpaca"
            )

        return df

    def _pull_source_bars(
        self, assets, length, timestep=MIN_TIMESTEP, timeshift=None, quote=None, include_after_hours=True
    ):
        """pull broker bars for a list assets"""
        if timeshift is None and timestep == "day":
            # Alpaca throws an error if we don't do this and don't have a data subscription because
            # they require a subscription for historical data less than 15 minutes old
            timeshift = timedelta(minutes=16)

        parsed_timestep = self._parse_source_timestep(timestep, reverse=True)
        kwargs = dict(limit=length)
        if timeshift:
            end = datetime.now() - timeshift
            end = self.to_default_timezone(end)
            kwargs["end"] = end

        result = {}
        for asset in assets:
            data = self.get_barset_from_api(asset, parsed_timestep, quote=quote, **kwargs)
            result[asset] = data

        return result

    def _pull_source_symbol_bars(
        self, asset, length, timestep=MIN_TIMESTEP, timeshift=None, quote=None, exchange=None, include_after_hours=True
    ):
        if exchange is not None:
            logging.warning(
                f"the exchange parameter is not implemented for AlpacaData, but {exchange} was passed as the exchange"
            )

        """pull broker bars for a given asset"""
        response = self._pull_source_bars([asset], length, timestep=timestep, timeshift=timeshift, quote=quote)
        return response[asset]

    def _parse_source_symbol_bars(self, response, asset, quote=None, length=None):
        # TODO: Alpaca return should also include dividend yield
        response["return"] = response["close"].pct_change()
        bars = Bars(response, self.SOURCE, asset, raw=response, quote=quote)
        return bars<|MERGE_RESOLUTION|>--- conflicted
+++ resolved
@@ -3,7 +3,6 @@
 
 import pandas as pd
 from alpaca.data.historical import CryptoHistoricalDataClient, StockHistoricalDataClient
-<<<<<<< HEAD
 from alpaca.data.requests import (
     CryptoBarsRequest,
     CryptoLatestQuoteRequest,
@@ -11,9 +10,7 @@
     StockBarsRequest,
     StockLatestTradeRequest,
 )
-=======
-from alpaca.data.requests import CryptoBarsRequest, CryptoLatestTradeRequest, StockBarsRequest, StockLatestTradeRequest
->>>>>>> a3289c22
+
 from alpaca.data.timeframe import TimeFrame
 
 from lumibot.entities import Asset, Bars
