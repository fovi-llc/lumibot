from concurrent.futures import ThreadPoolExecutor, as_completed
from datetime import datetime, timedelta

from lumibot import LUMIBOT_DEFAULT_PYTZ, LUMIBOT_DEFAULT_TIMEZONE
from lumibot.entities import Asset, AssetsMapping
from lumibot.tools import get_chunks

from .exceptions import UnavailabeTimestep


class DataSource:
    SOURCE = ""
    IS_BACKTESTING_DATA_SOURCE = False
    MIN_TIMESTEP = "minute"
    TIMESTEP_MAPPING = []
    DEFAULT_TIMEZONE = LUMIBOT_DEFAULT_TIMEZONE
    DEFAULT_PYTZ = LUMIBOT_DEFAULT_PYTZ

    # ========Python datetime helpers======================

    def get_datetime(self):
        return self.to_default_timezone(datetime.now())

    def get_timestamp(self):
        return self.get_datetime().timestamp()

    def get_round_minute(self, timeshift=0):
        current = self.get_datetime().replace(second=0, microsecond=0)
        return current - timedelta(minutes=timeshift)

    def get_last_minute(self):
        return self.get_round_minute(timeshift=1)

    def get_round_day(self, timeshift=0):
        current = self.get_datetime().replace(hour=0, minute=0, second=0, microsecond=0)
        return current - timedelta(days=timeshift)

    def get_last_day(self):
        return self.get_round_day(timeshift=1)

    def get_datetime_range(self, length, timestep="minute", timeshift=None):
        if timestep == "minute":
            period_length = length * timedelta(minutes=1)
            end_date = self.get_last_minute()
        else:
            period_length = length * timedelta(days=1)
            end_date = self.get_last_day()

        if timeshift:
            end_date -= timeshift

        start_date = end_date - period_length
        return (start_date, end_date)

    @classmethod
    def localize_datetime(cls, dt):
        if dt.tzinfo is not None and dt.tzinfo.utcoffset(dt) is not None:
            return cls.to_default_timezone(dt)
        else:
            return cls.DEFAULT_PYTZ.localize(dt, is_dst=None)

    @classmethod
    def to_default_timezone(cls, dt):
        return dt.astimezone(cls.DEFAULT_PYTZ)

    def get_timestep(self):
        if self.IS_BACKTESTING_DATA_SOURCE and self.SOURCE == "PANDAS":
            return self._timestep
        else:
            return self.MIN_TIMESTEP

    # ========Internal Market Data Methods===================

    def _parse_source_timestep(self, timestep, reverse=False):
        """transform the data source timestep variable
        into lumibot representation. set reverse to True
        for opposite direction"""
        for item in self.TIMESTEP_MAPPING:
            if reverse:
                if timestep == item["timestep"]:
                    return item["representations"][0]
            else:
                if timestep in item["representations"]:
                    return item["timestep"]

        raise UnavailabeTimestep(self.SOURCE, timestep)

    def _pull_source_symbol_bars(
        self, asset, length, timestep=MIN_TIMESTEP, timeshift=None
    ):
        """pull source bars for a given asset"""
        pass

    def _pull_source_bars(self, assets, length, timestep=MIN_TIMESTEP, timeshift=None):
        pass

    def _parse_source_symbol_bars(self, response, asset):
        pass

    def _parse_source_bars(self, response):
        result = {}
        for asset, data in response.items():
<<<<<<< HEAD
            if isinstance(data, float) or data is None:
=======
            if data is None or isinstance(data, float):
>>>>>>> b11c9446
                result[asset] = data
                continue
            result[asset] = self._parse_source_symbol_bars(data, asset)
        return result

    # =================Public Market Data Methods==================

    def get_symbol_bars(self, asset, length, timestep="", timeshift=None):
        """Get bars for a given asset"""
        if isinstance(asset, str):
            asset = Asset(symbol=asset)

        if not timestep:
            timestep = self.get_timestep()

        response = self._pull_source_symbol_bars(
            asset, length, timestep=timestep, timeshift=timeshift
        )
        if isinstance(response, float):
            return response
        elif response is None:
            return None
<<<<<<< HEAD

=======
>>>>>>> b11c9446
        bars = self._parse_source_symbol_bars(response, asset)
        return bars

    def get_bars(
        self,
        assets,
        length,
        timestep="minute",
        timeshift=None,
        chunk_size=100,
        max_workers=200,
    ):
        """Get bars for the list of assets"""
        assets = [Asset(symbol=a) if isinstance(a, str) else a for a in assets]

        chunks = get_chunks(assets, chunk_size)
        with ThreadPoolExecutor(
            max_workers=max_workers, thread_name_prefix=f"{self.name}_requesting_data"
        ) as executor:
            tasks = []
            func = lambda args, kwargs: self._pull_source_bars(*args, **kwargs)
            kwargs = dict(timestep=timestep, timeshift=timeshift)
            kwargs = {k: v for k, v in kwargs.items() if v is not None}
            for chunk in chunks:
                tasks.append(executor.submit(func, (chunk, length), kwargs))

            result = {}
            for task in as_completed(tasks):
                response = task.result()
                parsed = self._parse_source_bars(response)
                result = {**result, **parsed}

        return AssetsMapping(result)

    def get_last_price(self, asset, timestep=None):
        """Takes an asset and returns the last known price"""
        if timestep is None:
            timestep = self.get_timestep()

        bars = self.get_symbol_bars(asset, 1, timestep=timestep)
        if isinstance(bars, float):
            return bars
        elif bars is None:
<<<<<<< HEAD
            return None  # todo Check this for returning None. What about alpaca
=======
            return None
>>>>>>> b11c9446
        return bars.df.iloc[0].close

    def get_last_prices(self, assets, timestep=None):
        """Takes a list of assets and returns the last known prices"""
        if timestep is None:
            timestep = self.MIN_TIMESTEP
        result = {}
        assets_bars = self.get_bars(assets, 1, timestep=timestep)
        for asset, bars in assets_bars.items():
            if isinstance(bars, float):
                result[asset] = bars
            elif bars is not None:
                last_value = bars.df.iloc[0].close
                result[asset] = last_value

        return AssetsMapping(result)

    def is_tradable(self, asset, dt, length=1, timestep="minute", timeshift=0):
        # Check if an asset is tradable at this moment.
        raise NotImplementedError(self.__class__.__name__ + ".is_tradable")

    def get_tradable_assets(self, dt, length=1, timestep="minute", timeshift=0):
        # Return a list of tradable assets.
        raise NotImplementedError(self.__class__.__name__ + ".get_tradable_assets")

    def get_yesterday_dividend(self, asset):
        """Return dividend per share for a given
        asset for the day before"""
        bars = self.get_symbol_bars(
            asset, 1, timestep="day", timeshift=timedelta(days=0)
        )
        return bars.get_last_dividend()

    def get_yesterday_dividends(self, assets):
        """Return dividend per share for a list of
        assets for the day before"""
        result = {}
        assets_bars = self.get_bars(
            assets, 1, timestep="day", timeshift=timedelta(days=0)
        )
        for asset, bars in assets_bars.items():
            if bars is not None:
                result[asset] = bars.get_last_dividend()

        return AssetsMapping(result)<|MERGE_RESOLUTION|>--- conflicted
+++ resolved
@@ -100,11 +100,7 @@
     def _parse_source_bars(self, response):
         result = {}
         for asset, data in response.items():
-<<<<<<< HEAD
-            if isinstance(data, float) or data is None:
-=======
             if data is None or isinstance(data, float):
->>>>>>> b11c9446
                 result[asset] = data
                 continue
             result[asset] = self._parse_source_symbol_bars(data, asset)
@@ -127,10 +123,7 @@
             return response
         elif response is None:
             return None
-<<<<<<< HEAD
-
-=======
->>>>>>> b11c9446
+
         bars = self._parse_source_symbol_bars(response, asset)
         return bars
 
@@ -174,11 +167,7 @@
         if isinstance(bars, float):
             return bars
         elif bars is None:
-<<<<<<< HEAD
-            return None  # todo Check this for returning None. What about alpaca
-=======
             return None
->>>>>>> b11c9446
         return bars.df.iloc[0].close
 
     def get_last_prices(self, assets, timestep=None):
