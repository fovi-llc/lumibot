from datetime import datetime, timedelta

import pandas as pd

from lumibot.data_sources.exceptions import NoDataFound
from lumibot.entities import Bars
from lumibot.tools import YahooHelper as yh

from .data_source import DataSource


class PandasData(DataSource):
    SOURCE = "PANDAS"
    MIN_TIMESTEP = "day"
    TIMESTEP_MAPPING = [
        {"timestep": "day", "representations": ["1D", "day"]},
        {"timestep": "minute", "representations": ["1M", "minute"]},
    ]

    def __init__(self, pandas_data, config=None, auto_adjust=True, **kwargs):
        self.name = "pandas"
        self.pandas_data = pandas_data
        self.auto_adjust = auto_adjust
        self._data_store = {}
        self._date_index = None
        self._date_supply = None

    def load_data(self, pandas_data):
        for asset, data in pandas_data.items():
            if "Date" in data.columns:
                data = data.set_index("Date")
                data.index = pd.to_datetime(data.index)
                data.index = data.index.tz_localize(self.DEFAULT_PYTZ)
            self._append_data(asset, data)

    def _append_data(self, asset, data):
        if "Adj Close" in data:
            del data["Adj Close"]
        data = data.rename(
            columns={
                "Open": "open",
                "High": "high",
                "Low": "low",
                "Close": "close",
                "Volume": "volume",
                "Dividends": "dividend",
                "Stock Splits": "stock_splits",
            },
        )
        data["price_change"] = data["close"].pct_change()
        if "dividend" in data:
            data["dividend_yield"] = data["dividend"] / data["close"]
        else:
            data["dividend_yield"] = 0
        data["return"] = data["dividend_yield"] + data["price_change"]
        data_start = self.datetime_start - pd.Timedelta(days=4)
<<<<<<< HEAD
        data_end = self.datetime_end + pd.Timedelta(days=4)
        data = data.loc[data_start: data_end, :]
=======
        data_end = self.datetime_end - pd.Timedelta(days=4)
        data = data.loc[data_start:data_end, :]
>>>>>>> 2a6790be
        self._data_store[asset] = data

        self.update_date_index(data.index)

        return data

    def get_assets(self):
        return list(self._data_store.keys())

    def get_asset_by_name(self, name):
        return [asset for asset in self.get_assets() if asset.name == name]

    def get_asset_by_symbol(self, name):
        return [asset for asset in self.get_assets() if asset.name == name]

    def update_date_index(self, new_date_index):

        if self._date_index is None:
            self._date_index = new_date_index
        else:
            self._date_index = self._date_index.union(new_date_index)

    def _pull_source_symbol_bars(
        self, asset, length, timestep=MIN_TIMESTEP, timeshift=None
    ):
        self._parse_source_timestep(timestep, reverse=True)  # todo, doing nothing
        if asset in self._data_store:
            data = self._data_store[asset]
        else:
            raise ValueError(f"Asset {asset} does not have data.")

        if timeshift:
            end = datetime.now() - timeshift
            end = pd.Timestamp(self.to_default_timezone(end))
            data = data.loc[:end, :]

        result = data.tail(length)
        return result

    def _pull_source_bars(self, assets, length, timestep=MIN_TIMESTEP, timeshift=None):
        """pull broker bars for a list assets"""
        self._parse_source_timestep(timestep, reverse=True)
        missing_assets = [
            asset.symbol for asset in assets if asset not in self._data_store
        ]

        if missing_assets:
            dfs = yh.get_symbols_data(missing_assets, auto_adjust=self.auto_adjust)
            for symbol, df in dfs.items():
                self._append_data(symbol, df)

        result = {}
        for asset in assets:
            result[asset] = self._pull_source_symbol_bars(
                asset, length, timestep=timestep, timeshift=timeshift
            )
        return result

    def _parse_source_symbol_bars(self, response, asset):
        bars = Bars(response, self.SOURCE, asset, raw=response)
        return bars<|MERGE_RESOLUTION|>--- conflicted
+++ resolved
@@ -54,13 +54,8 @@
             data["dividend_yield"] = 0
         data["return"] = data["dividend_yield"] + data["price_change"]
         data_start = self.datetime_start - pd.Timedelta(days=4)
-<<<<<<< HEAD
         data_end = self.datetime_end + pd.Timedelta(days=4)
         data = data.loc[data_start: data_end, :]
-=======
-        data_end = self.datetime_end - pd.Timedelta(days=4)
-        data = data.loc[data_start:data_end, :]
->>>>>>> 2a6790be
         self._data_store[asset] = data
 
         self.update_date_index(data.index)
@@ -83,10 +78,11 @@
         else:
             self._date_index = self._date_index.union(new_date_index)
 
+
     def _pull_source_symbol_bars(
         self, asset, length, timestep=MIN_TIMESTEP, timeshift=None
     ):
-        self._parse_source_timestep(timestep, reverse=True)  # todo, doing nothing
+        self._parse_source_timestep(timestep, reverse=True) # todo, doing nothing
         if asset in self._data_store:
             data = self._data_store[asset]
         else:
