import logging
import os
import pickle

import yfinance as yf
from lumibot import LUMIBOT_CACHE_FOLDER, LUMIBOT_DEFAULT_PYTZ

from .helpers import get_lumibot_datetime

DAY_DATA = "day_data"
INFO_DATA = "info"


class _YahooData:
    def __init__(self, symbol, type, data):
        self.symbol = symbol
        self.type = type.lower()
        self.data = data
<<<<<<< HEAD
        self.file_name = f"{symbol}_{type}.pickle"
=======
        self.file_name = f"{symbol}_{type.lower()}.pickle"
>>>>>>> 437e2c37

    def is_up_to_date(self, last_needed_datetime=None):
        if last_needed_datetime is None:
            last_needed_datetime = get_lumibot_datetime()

        if self.type == DAY_DATA:
            last_needed_date = last_needed_datetime.date()
            last_day = self.data.index[-1].to_pydatetime().date()

            # ip_up_to_date will always return False on holidays even though
            # the data is up-to-date because the market is still closed
            return last_day >= last_needed_date

        if self.type == INFO_DATA:
            if self.data.get("error"):
                return False

            last_needed_date = last_needed_datetime.date()
            last_day = self.data.get("last_update").date()

            return last_day >= last_needed_date

        return False


class YahooHelper:

    # =========Internal initialization parameters and methods============

    CACHING_ENABLED = False
    LUMIBOT_YAHOO_CACHE_FOLDER = os.path.join(LUMIBOT_CACHE_FOLDER, "yahoo")

    if not os.path.exists(LUMIBOT_YAHOO_CACHE_FOLDER):
        try:
            os.makedirs(LUMIBOT_YAHOO_CACHE_FOLDER)
            CACHING_ENABLED = True
        except Exception as e:
            pass
    else:
        CACHING_ENABLED = True

    # ====================Caching methods=================================

    @staticmethod
    def check_pickle_file(symbol, type):
        if YahooHelper.CACHING_ENABLED:
            file_name = f"{symbol}_{type.lower()}.pickle"
            pickle_file_path = os.path.join(
                YahooHelper.LUMIBOT_YAHOO_CACHE_FOLDER, file_name
            )
            if os.path.exists(pickle_file_path):
                try:
                    with open(pickle_file_path, "rb") as f:
                        return pickle.load(f)
                except Exception as e:
                    logging.error(
                        "Error while loading pickle file %s: %s" % (pickle_file_path, e)
                    )
                    return None

        return None

    @staticmethod
    def dump_pickle_file(symbol, type, data):
        if YahooHelper.CACHING_ENABLED:
            yahoo_data = _YahooData(symbol, type, data)
            file_name = "%s_%s.pickle" % (symbol, type.lower())
            pickle_file_path = os.path.join(
                YahooHelper.LUMIBOT_YAHOO_CACHE_FOLDER, file_name
            )
            with open(pickle_file_path, "wb") as f:
                pickle.dump(yahoo_data, f)

    # ====================Formatters methods===============================

    @staticmethod
    def format_df(df, auto_adjust):
        if auto_adjust:
            del df["Adj Ratio"]
            del df["Close"]
            del df["Open"]
            del df["High"]
            del df["Low"]
            df.rename(
                columns={
                    "Adj Close": "Close",
                    "Adj Open": "Open",
                    "Adj High": "High",
                    "Adj Low": "Low",
                },
                inplace=True,
            )
        else:
            for col in ["Adj Ratio", "Adj Open", "Adj High", "Adj Low"]:
                if col in df.columns:
                    del df[col]

        return df

    @staticmethod
    def process_df(df, asset_info=None):
        df = df.dropna().copy()

        # If the df is empty, return it
        if df.empty:
            return df

        if df.index.tzinfo is None:
            df.index = df.index.tz_localize(LUMIBOT_DEFAULT_PYTZ)
        else:
            df.index = df.index.tz_convert(LUMIBOT_DEFAULT_PYTZ)

        return df

    # ===================Data download method=============================

    @staticmethod
    def download_symbol_info(symbol):
        ticker = yf.Ticker(symbol)

        try:
            info = ticker.info
        except Exception as e:
            logging.debug(
                f"Error while downloading symbol info for {symbol}, setting info to None for now."
            )
            logging.debug(e)
            return {
                "ticker": symbol,
                "last_update": get_lumibot_datetime(),
                "error": True,
                "info": None,
            }

        return {
            "ticker": ticker.ticker,
            "last_update": get_lumibot_datetime(),
            "error": False,
            "info": info,
        }

    @staticmethod
    def get_symbol_info(symbol):
        ticker = yf.Ticker(symbol)
        return ticker.info

    @staticmethod
    def get_symbol_last_price(symbol):
        ticker = yf.Ticker(symbol)

        # Get the last price from the history
        df = ticker.history(period="1d", auto_adjust=False)
        if df.empty:
            return None

        return df["Close"][-1]

    @staticmethod
    def download_symbol_day_data(symbol):
        ticker = yf.Ticker(symbol)
        df = ticker.history(period="max", auto_adjust=False)

        # Adjust the time when we are getting daily stock data to the beginning of the day
        # This way the times line up when backtesting daily data
        info = YahooHelper.get_symbol_info(symbol)
        if info.get("info") and info.get("info").get("market") == "us_market":
            # Check if the timezone is already set, if not set it to the default timezone
            if df.index.tzinfo is None:
                df.index = df.index.tz_localize(
                    info.get("info").get("exchangeTimezoneName")
                )
            else:
                df.index = df.index.tz_convert(
                    info.get("info").get("exchangeTimezoneName")
                )
            df.index = df.index.map(lambda t: t.replace(hour=16, minute=0))
        elif info.get("info") and info.get("info").get("market") == "ccc_market":
            # Check if the timezone is already set, if not set it to the default timezone
            if df.index.tzinfo is None:
                df.index = df.index.tz_localize(
                    info.get("info").get("exchangeTimezoneName")
                )
            else:
                df.index = df.index.tz_convert(
                    info.get("info").get("exchangeTimezoneName")
                )
            df.index = df.index.map(lambda t: t.replace(hour=23, minute=59))

        df = YahooHelper.process_df(df, asset_info=info)
        return df

    @staticmethod
    def download_symbols_day_data(symbols):
        if len(symbols) == 1:
            item = YahooHelper.download_symbol_day_data(symbols[0])
            return {symbols[0]: item}

        result = {}
        tickers = yf.Tickers(" ".join(symbols))
        df_yf = tickers.history(
            period="max",
            group_by="ticker",
            auto_adjust=False,
            progress=False,
        )

        for i in df_yf.columns.levels[0]:
            result[i] = YahooHelper.process_df(df_yf[i])

        return result

    # ===================Cache retrieval and dumping=====================

    @staticmethod
    def fetch_symbol_info(symbol, caching=True, last_needed_datetime=None):
        if caching:
            cached_data = YahooHelper.check_pickle_file(symbol, INFO_DATA)
            if cached_data:
                if cached_data.is_up_to_date(last_needed_datetime=last_needed_datetime):
                    return cached_data.data

        # Caching is disabled or no previous data found
        # or data found not up to date
        data = YahooHelper.download_symbol_info(symbol)
        YahooHelper.dump_pickle_file(symbol, INFO_DATA, data)
        return data

    @staticmethod
    def fetch_symbol_day_data(symbol, caching=True, last_needed_datetime=None):
        if caching:
            cached_data = YahooHelper.check_pickle_file(symbol, DAY_DATA)
            if cached_data:
                if cached_data.is_up_to_date(last_needed_datetime=last_needed_datetime):
                    return cached_data.data

        # Caching is disabled or no previous data found
        # or data found not up to date
        data = YahooHelper.download_symbol_day_data(symbol)

        # Check if the data is empty
        if data.empty:
            return data

        YahooHelper.dump_pickle_file(symbol, DAY_DATA, data)
        return data

    @staticmethod
    def fetch_symbols_day_data(symbols, caching=True):
        result = {}
        missing_symbols = symbols.copy()

        if caching:
            for symbol in symbols:
                cached_data = YahooHelper.check_pickle_file(symbol, DAY_DATA)
                if cached_data:
                    if cached_data.is_up_to_date():
                        result[symbol] = cached_data.data
                        missing_symbols.remove(symbol)

        if missing_symbols:
            missing_data = YahooHelper.download_symbols_day_data(missing_symbols)
            for symbol, data in missing_data.items():
                result[symbol] = data
                YahooHelper.dump_pickle_file(symbol, DAY_DATA, data)

        return result

    # ======Shortcut methods==================================

    @staticmethod
    def get_symbol_info(symbol, caching=True):
        return YahooHelper.fetch_symbol_info(symbol, caching=caching)

    @staticmethod
    def get_symbol_day_data(
        symbol, auto_adjust=True, caching=True, last_needed_datetime=None
    ):
        result = YahooHelper.fetch_symbol_day_data(
            symbol, caching=caching, last_needed_datetime=last_needed_datetime
        )
        return result

    @staticmethod
    def get_symbol_data(
        symbol,
        timestep="day",
        auto_adjust=True,
        caching=True,
        last_needed_datetime=None,
    ):
        if timestep == "day":
            return YahooHelper.get_symbol_day_data(
                symbol,
                auto_adjust=auto_adjust,
                caching=caching,
                last_needed_datetime=last_needed_datetime,
            )
        else:
            raise ValueError("Unknown timestep %s" % timestep)

    @staticmethod
    def get_symbols_day_data(symbols, auto_adjust=True, caching=True):
        result = YahooHelper.fetch_symbols_day_data(symbols, caching=caching)
        for key, df in result.items():
            result[key] = YahooHelper.format_df(df, auto_adjust)
        return result

    @staticmethod
    def get_symbols_data(symbols, timestep="day", auto_adjust=True, caching=True):
        if timestep == "day":
            return YahooHelper.get_symbols_day_data(
                symbols, auto_adjust=auto_adjust, caching=caching
            )
        else:
            raise ValueError("Unknown timestep %s" % timestep)

    @staticmethod
    def get_symbol_dividends(symbol, caching=True):
        """https://github.com/ranaroussi/yfinance/blob/main/yfinance/base.py"""
        history = YahooHelper.get_symbol_day_data(symbol, caching=caching)
        dividends = history["Dividends"]
        return dividends[dividends != 0].dropna()

    @staticmethod
    def get_symbols_dividends(symbols, caching=True):
        result = {}
        data = YahooHelper.get_symbols_day_data(symbols, caching=caching)
        for symbol, df in data.items():
            dividends = df["Dividends"]
            result[symbol] = dividends[dividends != 0].dropna()

        return result

    @staticmethod
    def get_symbol_splits(symbol, caching=True):
        """https://github.com/ranaroussi/yfinance/blob/main/yfinance/base.py"""
        history = YahooHelper.get_symbol_day_data(symbol, caching=caching)
        splits = history["Stock Splits"]
        return splits[splits != 0].dropna()

    @staticmethod
    def get_symbols_splits(symbols, caching=True):
        result = {}
        data = YahooHelper.get_symbols_day_data(symbols, caching=caching)
        for symbol, df in data.items():
            splits = df["Stock Splits"]
            result[symbol] = splits[splits != 0].dropna()

        return result

    @staticmethod
    def get_symbol_actions(symbol, caching=True):
        """https://github.com/ranaroussi/yfinance/blob/main/yfinance/base.py"""
        history = YahooHelper.get_symbol_day_data(symbol, caching=caching)
        actions = history[["Dividends", "Stock Splits"]]
        return actions[actions != 0].dropna(how="all").fillna(0)

    @staticmethod
    def get_symbols_actions(symbols, caching=True):
        result = {}
        data = YahooHelper.get_symbols_day_data(symbols, caching=caching)
        for symbol, df in data.items():
            actions = df[["Dividends", "Stock Splits"]]
            result[symbol] = actions[actions != 0].dropna(how="all").fillna(0)

        return result

    @staticmethod
    def get_risk_free_rate(with_logging=True, caching=True):
        # 13 Week Treasury Rate (^IRX)
        irx_price = YahooHelper.get_symbol_last_price("^IRX")
        risk_free_rate = irx_price / 100
        if with_logging:
            logging.info(f"Risk Free Rate {risk_free_rate * 100:0.2f}%")

        return risk_free_rate

    # ==========Appending Data====================================

    @staticmethod
    def append_actions_data(symbol, df, caching=True):
        if df.empty:
            return df

        df = df.copy()
        df["dividend"] = 0
        df["stock_splits"] = 0

        dividends_actions = YahooHelper.get_symbol_actions(symbol, caching=caching)
        start = df.index[0]
        end = df.index[-1]
        filtered_actions = dividends_actions[
            (dividends_actions.index >= start) & (dividends_actions.index <= end)
        ]

        for index, row in filtered_actions.iterrows():
            dividends = row["Dividends"]
            stock_splits = row["Stock Splits"]
            search = df[df.index >= index]
            if not search.empty:
                target_day = search.index[0]
                df.loc[target_day, "dividend"] = dividends
                df.loc[target_day, "stock_splits"] = stock_splits

        return df<|MERGE_RESOLUTION|>--- conflicted
+++ resolved
@@ -16,11 +16,7 @@
         self.symbol = symbol
         self.type = type.lower()
         self.data = data
-<<<<<<< HEAD
-        self.file_name = f"{symbol}_{type}.pickle"
-=======
         self.file_name = f"{symbol}_{type.lower()}.pickle"
->>>>>>> 437e2c37
 
     def is_up_to_date(self, last_needed_datetime=None):
         if last_needed_datetime is None:
