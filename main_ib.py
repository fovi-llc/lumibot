import argparse
import logging
from datetime import datetime
from time import perf_counter, time

from credentials import InteractiveBrokersConfig
from lumibot.backtesting import YahooDataBacktesting
from lumibot.brokers import InteractiveBrokers
from lumibot.data_sources import InteractiveBrokersData
from lumibot.strategies.examples import (
    BuyAndHold,
    DebtTrading,
    Diversification,
    IntradayMomentum,
    Momentum,
    Simple,
    Strangle,
    FastTrading,
)
from lumibot.tools import indicators, perf_counters
from lumibot.traders import Trader

# Global parameters
debug = False
budget = 40000
backtesting_start = datetime(2010, 1, 1)
backtesting_end = datetime(2020, 12, 31)
logfile = "logs/test.log"

# Trading objects
interactive_brokers = InteractiveBrokers(InteractiveBrokersConfig)
interactive_brokers_data_source = InteractiveBrokersData(InteractiveBrokersConfig)
trader = Trader(logfile=logfile, debug=debug)

# Strategies mapping
mapping = {
    "buy_and_hold": {
        "class": BuyAndHold,
        "backtesting_datasource": YahooDataBacktesting,
        "kwargs": {},
        "backtesting_cache": False,
        "config": None,
    },
    "debt_trading": {
        "class": DebtTrading,
        "backtesting_datasource": YahooDataBacktesting,
        "kwargs": {},
        "config": None,
    },
    "diversification": {
        "class": Diversification,
        "backtesting_datasource": YahooDataBacktesting,
        "kwargs": {},
        "config": None,
    },
    "fast_trading": {
        "class": FastTrading,
        "backtesting_datasource": None,
        "kwargs": {},
        "backtesting_cache": False,
        "config": None,
    },
    "futures": {
        "class": Futures,
        "backtesting_datasource": YahooDataBacktesting,
        "kwargs": {},
        "config": None,
    },
    "intraday_momentum": {
        "class": IntradayMomentum,
        "backtesting_datasource": None,
        "kwargs": {},
        "config": None,
    },
    "momentum": {
        "class": Momentum,
        "backtesting_datasource": YahooDataBacktesting,
        "kwargs": {"symbols": ["SPY", "VEU", "AGG"]},
        "config": None,
    },
<<<<<<< HEAD
    "buy_and_hold": {
        "class": BuyAndHold,
=======
    "simple": {
        "class": Simple,
>>>>>>> a75f1acc
        "backtesting_datasource": YahooDataBacktesting,
        "kwargs": {},
        "config": None,
    },
<<<<<<< HEAD
    "fast_trading": {
        "class": FastTrading,
=======
    "strangle": {
        "class": Strangle,
>>>>>>> a75f1acc
        "backtesting_datasource": None,
        "kwargs": {},
        "backtesting_cache": False,
        "config": None,
    },
}

if __name__ == "__main__":
    # Set the benchmark asset for backtesting to be "SPY" by default
    benchmark_asset = "SPY"

    parser = argparse.ArgumentParser(
        f"\n\
        Running AlgoTrader\n\
        Usage: ‘python main.py [strategies]’\n\
        Where strategies can be any of diversification, momentum, intraday_momentum, "
        f"simple, strangle\n\
        Example: ‘python main.py momentum’ "
    )
    parser.add_argument("strategies", nargs="+", help="list of strategies")
    parser.add_argument(
        "-l",
        "--live-trading",
        default=False,
        action="store_true",
        help="enable live trading",
    )

    args = parser.parse_args()

    strategies = args.strategies
    live_trading = args.live_trading

    for strategy_name in strategies:
        strategy_params = mapping.get(strategy_name)
        if strategy_params is None:
            raise ValueError(f"Strategy {strategy_name} does not exist")

        strategy_class = strategy_params["class"]
        backtesting_datasource = strategy_params["backtesting_datasource"]
        kwargs = strategy_params["kwargs"]
        config = strategy_params["config"]

        stats_file = f"logs/strategy_{strategy_class.__name__}_{int(time())}.csv"
        if live_trading:
            strategy = strategy_class(
                strategy_name,
                budget=budget,
                broker=interactive_brokers,
                stats_file=stats_file,
                **kwargs,
            )
            trader.add_strategy(strategy)
        else:
            if backtesting_datasource is None:
                raise ValueError(
                    f"Backtesting is not supported for strategy {strategy_name}"
                )

            tic = perf_counter()
            strategy_class.backtest(
                strategy_name,
                budget,
                backtesting_datasource,
                backtesting_start,
                backtesting_end,
                stats_file=stats_file,
                config=config,
                **kwargs,
            )
            toc = perf_counter()
            print("Elpased time:", toc - tic)

            logging.info(f"*** Benchmark Performance for {benchmark_asset} ***")
            indicators.calculate_returns(
                benchmark_asset, backtesting_start, backtesting_end
            )

    if live_trading:
        trader.run_all()

    for counter, values in perf_counters.counters.items():
        print("Count %s spent %fs" % (counter, values[0]))

    logging.info("The end")<|MERGE_RESOLUTION|>--- conflicted
+++ resolved
@@ -16,6 +16,7 @@
     Simple,
     Strangle,
     FastTrading,
+    Futures,
 )
 from lumibot.tools import indicators, perf_counters
 from lumibot.traders import Trader
@@ -78,27 +79,16 @@
         "kwargs": {"symbols": ["SPY", "VEU", "AGG"]},
         "config": None,
     },
-<<<<<<< HEAD
-    "buy_and_hold": {
-        "class": BuyAndHold,
-=======
     "simple": {
         "class": Simple,
->>>>>>> a75f1acc
         "backtesting_datasource": YahooDataBacktesting,
         "kwargs": {},
         "config": None,
     },
-<<<<<<< HEAD
-    "fast_trading": {
-        "class": FastTrading,
-=======
     "strangle": {
         "class": Strangle,
->>>>>>> a75f1acc
         "backtesting_datasource": None,
         "kwargs": {},
-        "backtesting_cache": False,
         "config": None,
     },
 }
