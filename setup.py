--- conflicted
+++ resolved
@@ -19,11 +19,7 @@
 
 setuptools.setup(
     name="lumibot",
-<<<<<<< HEAD
-    version="2.7.3",
-=======
     version="2.7.4",
->>>>>>> a56a8cac
     author="Robert Grzesik",
     author_email="rob@lumiwealth.com",
     description="Backtesting and Trading Library, Made by Lumiwealth",
