--- conflicted
+++ resolved
@@ -5,11 +5,7 @@
 
 setuptools.setup(
     name="lumibot",
-<<<<<<< HEAD
-    version="3.4.0",
-=======
     version="3.3.2",
->>>>>>> 4699c664
     author="Robert Grzesik",
     author_email="rob@lumiwealth.com",
     description="Backtesting and Trading Library, Made by Lumiwealth",
